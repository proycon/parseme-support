--- conflicted
+++ resolved
@@ -15,13 +15,8 @@
     if rtl:
         doc.metadata['direction'] = 'rtl'
     doc.metadata['status'] = 'untouched'
-<<<<<<< HEAD
     doc.declare(folia.Entity, set_file) #ENTITY-SET definition    
     doc.declare(folia.AnnotationType.POS, set=POS_SET_URL) #POS-SET definition 
-=======
-    doc.declare(folia.Entity, set_file)
-    doc.declare(folia.AnnotationType.POS, set='https://github.com/proycon/parseme-support/raw/master/parseme-pos.xml')
->>>>>>> 14309bea
     text = doc.append(folia.Text)
     sentence = folia.Sentence(doc,generate_id_in=text)
     with open(filename,'r',encoding='utf-8') as f:
@@ -30,17 +25,9 @@
                 fields = line.strip().split('\t')
                 space = not (len(fields) > 2 and fields[2] == 'nsp')
                 sentence.append(folia.Word, text=fields[1],space=space)
-<<<<<<< HEAD
-                if len(fields) > 3 : # ONLY APPEND POS IF PRESENT
-                    posAnnot = folia.PosAnnotation(doc, cls=fields[3], 
-                                  annotator="auto",
-                                  annotatortype=folia.AnnotatorType.AUTO)
-                    sentence[-1].append(posAnnot)
-=======
                 if len(fields) > 3 :
                     posAnnot = folia.PosAnnotation(doc, cls=fields[3], annotator="auto", annotatortype=folia.AnnotatorType.AUTO )
                     sentence[-1].append( posAnnot )
->>>>>>> 14309bea
             elif len(sentence) > 0: #empty and we have a sentence to add
                 text.append(sentence)
                 sentence = folia.Sentence(doc, generate_id_in=text)
@@ -86,38 +73,27 @@
         "yiddish": set_path + "parseme-mwe-yiddish.foliaset.xml",
     }
 
-<<<<<<< HEAD
     set_file = None
+    filename = None
 
-    for filename in sys.argv[1:]:        
-=======
-    set_file = set_options["parseme"]
-    for filename in sys.argv[1:]:
->>>>>>> 14309bea
-        if filename == '--rtl':
+    for arg in sys.argv[1:]:
+        if arg == '--rtl':
             rtl = True
             continue
-        elif filename.startswith('--set=') or filename.startswith('--config='):
-            option = filename[filename.find('=')+1:]
+        elif arg.startswith('--set=') or arg.startswith('--config='):
+            option = arg[arg.find('=')+1:]
             if option in set_options.keys():
                 set_file = set_options[option]
                 continue
-            else:
-<<<<<<< HEAD
-                print("Wrong category-set configuration '{}'".format(option), file=sys.stderr))
-                sys.exit(2)
-        else:
-            pass
+            print("Wrong category-set configuration '{}'".format(option), file=sys.stderr)
+            sys.exit(2)
+        elif arg.startswith('--'):
+            print("Bad argument: {}".format(arg), file=sys.stderr)
+            sys.exit(3)        
         if set_file == None:
             print("You did not specify a category-set configuration")
-=======
-                print("Wrong set file '{}'".format(option), file=sys.stderr)
->>>>>>> 14309bea
             sys.exit(2)
-        elif filename.startswith('--'):
-            print("Bad argument: {}".format(filename), file=sys.stderr)
-            sys.exit(3)
-
+        filename = arg        
         targetfilename = filename.replace('.tsv','') + '.folia.xml'
         convert(filename, targetfilename, rtl, set_file)
 
